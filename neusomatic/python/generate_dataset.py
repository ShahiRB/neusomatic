--- conflicted
+++ resolved
@@ -44,21 +44,14 @@
     logger = logging.getLogger(get_variant_matrix_tabix.__name__)
     chrom, pos, ref, alt = record[0:4]
     fasta_file = pysam.Fastafile(ref_file)
-<<<<<<< HEAD
-
-    tb = pysam.TabixFile(count_bed, parser=pysam.asTuple())
-    tabix_records = tb.fetch(
-        chrom, max(pos - matrix_base_pad, 0), min(pos + matrix_base_pad, chrom_lengths[chrom] - 2))
-=======
     try:
         tb = pysam.TabixFile(count_bed, parser=pysam.asTuple())
         tabix_records = tb.fetch(
-            chrom, pos - matrix_base_pad, pos + matrix_base_pad)
+        chrom, max(pos - matrix_base_pad, 0), min(pos + matrix_base_pad, chrom_lengths[chrom] - 2))
     except:
         logger.warning("No count information at {}:{}-{} for {}".format(chrom,
                      pos - matrix_base_pad, pos + matrix_base_pad, count_bed))
         tabix_records = []
->>>>>>> 676e471f
 
     NUC_to_NUM_tabix = {"A": 1, "C": 2, "G": 3, "T": 4, "-": 0}
     matrix_ = []
