--- conflicted
+++ resolved
@@ -47,11 +47,7 @@
     try:
         tb = pysam.TabixFile(count_bed, parser=pysam.asTuple())
         tabix_records = tb.fetch(
-<<<<<<< HEAD
-        chrom, max(pos - matrix_base_pad, 0), min(pos + matrix_base_pad, chrom_lengths[chrom] - 2))
-=======
             chrom, max(pos - matrix_base_pad, 0), min(pos + matrix_base_pad, chrom_lengths[chrom] - 2))
->>>>>>> 32b9d591
     except:
         logger.warning("No count information at {}:{}-{} for {}".format(chrom,
                                                                         pos - matrix_base_pad, pos + matrix_base_pad, count_bed))
@@ -1395,17 +1391,7 @@
         work, region_bed_file, num_splits, shuffle_intervals=True)
 
     fasta_file = pysam.Fastafile(ref_file)
-<<<<<<< HEAD
-    lens = []
-    for length in fasta_file.lengths:
-        lens.append(length)
-    chroms = []
-    for chrom in fasta_file.references:
-        chroms.append(chrom)
-    chrom_lengths = dict(zip(chroms, lens))
-=======
     chrom_lengths = dict(zip(fasta_file.references, fasta_file.lengths))
->>>>>>> 32b9d591
 
     pool = multiprocessing.Pool(num_threads)
     map_args = []
@@ -1467,12 +1453,7 @@
                             ann = anns[
                                 int(record[-1])] if ensemble_bed else []
                             map_args_records.append((ref_file, tumor_count_bed, normal_count_bed, record, vartype, rlen, rcenter, ch_order,
-<<<<<<< HEAD
-                                                     matrix_base_pad, matrix_width, min_ev_frac_per_col, min_cov, ann,
-                                                     chrom_lengths))
-=======
                                                      matrix_base_pad, matrix_width, min_ev_frac_per_col, min_cov, ann, chrom_lengths))
->>>>>>> 32b9d591
                         if cnt >= is_end:
                             break
                     if cnt >= is_end:
@@ -1492,12 +1473,7 @@
                                 int(record[-1])] if ensemble_bed else []
                             map_args_nones.append((ref_file, tumor_count_bed, normal_count_bed, record, "NONE",
                                                    0, rcenter, ch_order,
-<<<<<<< HEAD
-                                                   matrix_base_pad, matrix_width, min_ev_frac_per_col, min_cov, ann,
-                                                   chrom_lengths))
-=======
                                                    matrix_base_pad, matrix_width, min_ev_frac_per_col, min_cov, ann, chrom_lengths))
->>>>>>> 32b9d591
                         if cnt >= is_end:
                             break
                     if cnt >= is_end:
