#!/bin/bash
set -e

test_dir=$(pwd -P)

mkdir -p example
cd example
if [ ! -f Homo_sapiens.GRCh37.75.dna.chromosome.22.fa ]
then
	if [ ! -f Homo_sapiens.GRCh37.75.dna.chromosome.22.fa.gz ]
	then
<<<<<<< HEAD
		docker run -v ${test_dir}:/mnt -u $UID --memory 30G  msahraeian/neusomatic:test /bin/bash -c \
		"cd /mnt/example/ && wget ftp://ftp.ensembl.org/pub/release-75//fasta/homo_sapiens/dna/Homo_sapiens.GRCh37.75.dna.chromosome.22.fa.gz"
	fi
	docker run -v ${test_dir}:/mnt -u $UID --memory 30G  msahraeian/neusomatic:test /bin/bash -c \
=======
		docker run -v ${test_dir}:/mnt -u $UID --memory 30G  msahraeian/neusomatic:0.1.2 /bin/bash -c \
		"cd /mnt/example/ && wget ftp://ftp.ensembl.org/pub/release-75//fasta/homo_sapiens/dna/Homo_sapiens.GRCh37.75.dna.chromosome.22.fa.gz"
	fi
	docker run -v ${test_dir}:/mnt -u $UID --memory 30G  msahraeian/neusomatic:0.1.2 /bin/bash -c \
>>>>>>> fa1dd9c0
	"cd /mnt/example/ && gunzip -f Homo_sapiens.GRCh37.75.dna.chromosome.22.fa.gz"
	
fi
if [ ! -f Homo_sapiens.GRCh37.75.dna.chromosome.22.fa.fai ]
then
<<<<<<< HEAD
	docker run -v ${test_dir}:/mnt -u $UID --memory 30G  msahraeian/neusomatic:test /bin/bash -c \
=======
	docker run -v ${test_dir}:/mnt -u $UID --memory 30G  msahraeian/neusomatic:0.1.2 /bin/bash -c \
>>>>>>> fa1dd9c0
	"samtools faidx /mnt/example/Homo_sapiens.GRCh37.75.dna.chromosome.22.fa"
fi
rm -rf work_standalone



#Stand-alone NeuSomatic test 
<<<<<<< HEAD
docker run -v ${test_dir}:/mnt -u $UID --memory 30G  msahraeian/neusomatic:test /bin/bash -c \
=======
docker run -v ${test_dir}:/mnt -u $UID --memory 30G  msahraeian/neusomatic:0.1.2 /bin/bash -c \
>>>>>>> fa1dd9c0
"python /opt/neusomatic/neusomatic/python/preprocess.py \
	--mode call \
	--reference /mnt/example/Homo_sapiens.GRCh37.75.dna.chromosome.22.fa \
	--region_bed /mnt/region.bed \
	--tumor_bam /mnt/tumor.bam \
	--normal_bam /mnt/normal.bam \
	--work /mnt/example/work_standalone \
	--scan_maf 0.05 \
	--min_mapq 10 \
	--snp_min_af 0.05 \
	--snp_min_bq 20 \
	--snp_min_ao 10 \
	--ins_min_af 0.05 \
	--del_min_af 0.05 \
	--num_threads 1 \
	--scan_alignments_binary /opt/neusomatic/neusomatic/bin/scan_alignments"

<<<<<<< HEAD
docker run -v ${test_dir}:/mnt -u $UID --memory 30G --shm-size 8G msahraeian/neusomatic:test /bin/bash -c \
=======
docker run -v ${test_dir}:/mnt -u $UID --memory 30G --shm-size 8G msahraeian/neusomatic:0.1.2 /bin/bash -c \
>>>>>>> fa1dd9c0
"CUDA_VISIBLE_DEVICES= python /opt/neusomatic/neusomatic/python/call.py \
		--candidates_tsv /mnt/example/work_standalone/dataset/*/candidates*.tsv \
		--reference /mnt/example/Homo_sapiens.GRCh37.75.dna.chromosome.22.fa \
		--out /mnt/example/work_standalone \
		--checkpoint /opt/neusomatic/neusomatic/models/NeuSomatic_v0.1.0_standalone_Dream3_70purity.pth \
		--num_threads 1 \
		--batch_size 100"

<<<<<<< HEAD
docker run -v ${test_dir}:/mnt -u $UID --memory 30G  msahraeian/neusomatic:test /bin/bash -c \
=======
docker run -v ${test_dir}:/mnt -u $UID --memory 30G  msahraeian/neusomatic:0.1.2 /bin/bash -c \
>>>>>>> fa1dd9c0
"python /opt/neusomatic/neusomatic/python/postprocess.py \
		--reference /mnt/example/Homo_sapiens.GRCh37.75.dna.chromosome.22.fa \
		--tumor_bam /mnt/tumor.bam \
		--pred_vcf /mnt/example/work_standalone/pred.vcf \
		--candidates_vcf /mnt/example/work_standalone/work_tumor/filtered_candidates.vcf \
		--output_vcf /mnt/example/work_standalone/NeuSomatic_standalone.vcf \
		--work /mnt/example/work_standalone "


rm -rf /mnt/example/work_ensemble
#Ensemble NeuSomatic test 
<<<<<<< HEAD
docker run -v ${test_dir}:/mnt -u $UID --memory 30G  msahraeian/neusomatic:test /bin/bash -c \
=======
docker run -v ${test_dir}:/mnt -u $UID --memory 30G  msahraeian/neusomatic:0.1.2 /bin/bash -c \
>>>>>>> fa1dd9c0
"python /opt/neusomatic/neusomatic/python/preprocess.py \
	--mode call \
	--reference /mnt/example/Homo_sapiens.GRCh37.75.dna.chromosome.22.fa \
	--region_bed /mnt/region.bed \
	--tumor_bam /mnt/tumor.bam \
	--normal_bam /mnt/normal.bam \
	--work /mnt/example/work_ensemble \
	--scan_maf 0.05 \
	--min_mapq 10 \
	--snp_min_af 0.05 \
	--snp_min_bq 20 \
	--snp_min_ao 10 \
	--ins_min_af 0.05 \
	--del_min_af 0.05 \
	--num_threads 1 \
	--ensemble_tsv /mnt/ensemble.tsv \
	--scan_alignments_binary /opt/neusomatic/neusomatic/bin/scan_alignments"

<<<<<<< HEAD
docker run -v ${test_dir}:/mnt -u $UID --memory 30G --shm-size 8G msahraeian/neusomatic:test /bin/bash -c \
=======
docker run -v ${test_dir}:/mnt -u $UID --memory 30G --shm-size 8G msahraeian/neusomatic:0.1.2 /bin/bash -c \
>>>>>>> fa1dd9c0
"CUDA_VISIBLE_DEVICES= python /opt/neusomatic/neusomatic/python/call.py \
		--candidates_tsv /mnt/example/work_ensemble/dataset/*/candidates*.tsv \
		--reference /mnt/example/Homo_sapiens.GRCh37.75.dna.chromosome.22.fa \
		--out /mnt/example/work_ensemble \
		--checkpoint /opt/neusomatic/neusomatic/models/NeuSomatic_v0.1.0_ensemble_Dream3_70purity.pth \
		--num_threads 1 \
		--ensemble \
		--batch_size 100"

<<<<<<< HEAD
docker run -v ${test_dir}:/mnt -u $UID --memory 30G  msahraeian/neusomatic:test /bin/bash -c \
=======
docker run -v ${test_dir}:/mnt -u $UID --memory 30G  msahraeian/neusomatic:0.1.2 /bin/bash -c \
>>>>>>> fa1dd9c0
"python /opt/neusomatic/neusomatic/python/postprocess.py \
		--reference /mnt/example/Homo_sapiens.GRCh37.75.dna.chromosome.22.fa \
		--tumor_bam /mnt/tumor.bam \
		--pred_vcf /mnt/example/work_ensemble/pred.vcf \
		--candidates_vcf /mnt/example/work_ensemble/work_tumor/filtered_candidates.vcf \
		--output_vcf /mnt/example/work_ensemble/NeuSomatic_ensemble.vcf \
		--work /mnt/example/work_ensemble" 



file1=work_standalone/NeuSomatic_standalone.vcf
file2=../NeuSomatic_standalone.vcf

cmp --silent $file1 $file2 && echo '### NeuSomatic stand-alone: SUCCESS! ###' \
|| echo '### NeuSomatic stand-alone FAILED: Files test/NeuSomatic_standalone.vcf and test/example/work_standalone/NeuSomatic_standalone.vcf Are Different! ###'


file1=work_ensemble/NeuSomatic_ensemble.vcf
file2=../NeuSomatic_ensemble.vcf

cmp --silent $file1 $file2 && echo '### NeuSomatic ensemble: SUCCESS! ###' \
|| echo '### NeuSomatic ensemble FAILED: Files test/NeuSomatic_ensemble.vcf and test/example/work_ensemble/NeuSomatic_ensemble.vcf Are Different! ###'<|MERGE_RESOLUTION|>--- conflicted
+++ resolved
@@ -9,27 +9,16 @@
 then
 	if [ ! -f Homo_sapiens.GRCh37.75.dna.chromosome.22.fa.gz ]
 	then
-<<<<<<< HEAD
 		docker run -v ${test_dir}:/mnt -u $UID --memory 30G  msahraeian/neusomatic:test /bin/bash -c \
 		"cd /mnt/example/ && wget ftp://ftp.ensembl.org/pub/release-75//fasta/homo_sapiens/dna/Homo_sapiens.GRCh37.75.dna.chromosome.22.fa.gz"
 	fi
 	docker run -v ${test_dir}:/mnt -u $UID --memory 30G  msahraeian/neusomatic:test /bin/bash -c \
-=======
-		docker run -v ${test_dir}:/mnt -u $UID --memory 30G  msahraeian/neusomatic:0.1.2 /bin/bash -c \
-		"cd /mnt/example/ && wget ftp://ftp.ensembl.org/pub/release-75//fasta/homo_sapiens/dna/Homo_sapiens.GRCh37.75.dna.chromosome.22.fa.gz"
-	fi
-	docker run -v ${test_dir}:/mnt -u $UID --memory 30G  msahraeian/neusomatic:0.1.2 /bin/bash -c \
->>>>>>> fa1dd9c0
 	"cd /mnt/example/ && gunzip -f Homo_sapiens.GRCh37.75.dna.chromosome.22.fa.gz"
 	
 fi
 if [ ! -f Homo_sapiens.GRCh37.75.dna.chromosome.22.fa.fai ]
 then
-<<<<<<< HEAD
 	docker run -v ${test_dir}:/mnt -u $UID --memory 30G  msahraeian/neusomatic:test /bin/bash -c \
-=======
-	docker run -v ${test_dir}:/mnt -u $UID --memory 30G  msahraeian/neusomatic:0.1.2 /bin/bash -c \
->>>>>>> fa1dd9c0
 	"samtools faidx /mnt/example/Homo_sapiens.GRCh37.75.dna.chromosome.22.fa"
 fi
 rm -rf work_standalone
@@ -37,11 +26,7 @@
 
 
 #Stand-alone NeuSomatic test 
-<<<<<<< HEAD
 docker run -v ${test_dir}:/mnt -u $UID --memory 30G  msahraeian/neusomatic:test /bin/bash -c \
-=======
-docker run -v ${test_dir}:/mnt -u $UID --memory 30G  msahraeian/neusomatic:0.1.2 /bin/bash -c \
->>>>>>> fa1dd9c0
 "python /opt/neusomatic/neusomatic/python/preprocess.py \
 	--mode call \
 	--reference /mnt/example/Homo_sapiens.GRCh37.75.dna.chromosome.22.fa \
@@ -59,11 +44,7 @@
 	--num_threads 1 \
 	--scan_alignments_binary /opt/neusomatic/neusomatic/bin/scan_alignments"
 
-<<<<<<< HEAD
 docker run -v ${test_dir}:/mnt -u $UID --memory 30G --shm-size 8G msahraeian/neusomatic:test /bin/bash -c \
-=======
-docker run -v ${test_dir}:/mnt -u $UID --memory 30G --shm-size 8G msahraeian/neusomatic:0.1.2 /bin/bash -c \
->>>>>>> fa1dd9c0
 "CUDA_VISIBLE_DEVICES= python /opt/neusomatic/neusomatic/python/call.py \
 		--candidates_tsv /mnt/example/work_standalone/dataset/*/candidates*.tsv \
 		--reference /mnt/example/Homo_sapiens.GRCh37.75.dna.chromosome.22.fa \
@@ -72,11 +53,7 @@
 		--num_threads 1 \
 		--batch_size 100"
 
-<<<<<<< HEAD
 docker run -v ${test_dir}:/mnt -u $UID --memory 30G  msahraeian/neusomatic:test /bin/bash -c \
-=======
-docker run -v ${test_dir}:/mnt -u $UID --memory 30G  msahraeian/neusomatic:0.1.2 /bin/bash -c \
->>>>>>> fa1dd9c0
 "python /opt/neusomatic/neusomatic/python/postprocess.py \
 		--reference /mnt/example/Homo_sapiens.GRCh37.75.dna.chromosome.22.fa \
 		--tumor_bam /mnt/tumor.bam \
@@ -88,11 +65,7 @@
 
 rm -rf /mnt/example/work_ensemble
 #Ensemble NeuSomatic test 
-<<<<<<< HEAD
 docker run -v ${test_dir}:/mnt -u $UID --memory 30G  msahraeian/neusomatic:test /bin/bash -c \
-=======
-docker run -v ${test_dir}:/mnt -u $UID --memory 30G  msahraeian/neusomatic:0.1.2 /bin/bash -c \
->>>>>>> fa1dd9c0
 "python /opt/neusomatic/neusomatic/python/preprocess.py \
 	--mode call \
 	--reference /mnt/example/Homo_sapiens.GRCh37.75.dna.chromosome.22.fa \
@@ -111,11 +84,7 @@
 	--ensemble_tsv /mnt/ensemble.tsv \
 	--scan_alignments_binary /opt/neusomatic/neusomatic/bin/scan_alignments"
 
-<<<<<<< HEAD
 docker run -v ${test_dir}:/mnt -u $UID --memory 30G --shm-size 8G msahraeian/neusomatic:test /bin/bash -c \
-=======
-docker run -v ${test_dir}:/mnt -u $UID --memory 30G --shm-size 8G msahraeian/neusomatic:0.1.2 /bin/bash -c \
->>>>>>> fa1dd9c0
 "CUDA_VISIBLE_DEVICES= python /opt/neusomatic/neusomatic/python/call.py \
 		--candidates_tsv /mnt/example/work_ensemble/dataset/*/candidates*.tsv \
 		--reference /mnt/example/Homo_sapiens.GRCh37.75.dna.chromosome.22.fa \
@@ -125,11 +94,7 @@
 		--ensemble \
 		--batch_size 100"
 
-<<<<<<< HEAD
 docker run -v ${test_dir}:/mnt -u $UID --memory 30G  msahraeian/neusomatic:test /bin/bash -c \
-=======
-docker run -v ${test_dir}:/mnt -u $UID --memory 30G  msahraeian/neusomatic:0.1.2 /bin/bash -c \
->>>>>>> fa1dd9c0
 "python /opt/neusomatic/neusomatic/python/postprocess.py \
 		--reference /mnt/example/Homo_sapiens.GRCh37.75.dna.chromosome.22.fa \
 		--tumor_bam /mnt/tumor.bam \
